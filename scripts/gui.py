<<<<<<< HEAD
# ================================================================
# STYLED VERSION - No current model built for  (Keras 3.x)
# to run double click executable on screen
# ================================================================
import tensorflow as tf
import numpy as np
from tools.holistic import normalize_features, to_landmark_row
from pathlib import Path
=======
"""
Main GUI Module - Display Only
Handles the main window and UI layout, delegates functionality to specialized modules
"""

>>>>>>> e65fecbc
from PySide6.QtWidgets import ( 
    QApplication, QWidget, QVBoxLayout, QHBoxLayout, QLabel, QPushButton,
    QScrollArea, QTextEdit, QFrame, QGraphicsDropShadowEffect,
    QTabWidget, QStyle
)
from PySide6.QtGui import QIcon, QFont, QColor
from PySide6.QtCore import Qt

# Import our modular components
from user_data import get_user_preferences, save_user_preferences
from tts_handler import TTSHandler
from stt_handler import STTHandler
from preferences_dialog import PreferencesDialog
from styling import ThemeManager, apply_theme
from camera_handler import CameraHandler
from login import show_login_flow
<<<<<<< HEAD
import json

READY_FILE = Path("gui_ready.flag")
USER_PREF_FILE = Path("user_preferences.json")

def load_user_data():
    with open(USER_PREF_FILE, "r") as f:
        return json.load(f)

def save_user_data(data):
    with open(USER_PREF_FILE, "w") as f:
        json.dump(data, f, indent=4)

# ---- TTS Worker Thread ----
class TTSWorker(QThread):
    finished = Signal(str)
    error = Signal(str)
    
    def __init__(self, text, preferences):
        super().__init__()
        self.text = text
        self.preferences = preferences
    
    def run(self):
        try:
            translated_text = convert_and_play(self.text, self.preferences)
            self.finished.emit(translated_text)
        except Exception as e:
            self.error.emit(str(e))

# ---- User Preferences Dialog ----
class PreferencesDialog(QDialog):
    def __init__(self, parent=None, user=None):
        super().__init__(parent)
        self.setWindowTitle("User Preferences")
        self.setWindowFlags(Qt.Dialog | Qt.MSWindowsFixedSizeDialogHint)
        self.setFixedSize(450, 400)

        self.parent_window = parent
        self.user = user
        user_data = load_user_data().get(user, {}).get("preferences", {})

        self.dark_mode_checkbox = QCheckBox("Enable Dark Mode")
        self.dark_mode_checkbox.setChecked(user_data.get("dark_mode", True))

        self.show_landmarks_checkbox = QCheckBox("Show landmark overlay")
        self.show_landmarks_checkbox.setChecked(user_data.get("show_landmarks", True))

        self.translation_combo = QComboBox()
        self.translation_combo.addItems(list(LANGUAGE_OPTIONS.keys()))
        self.translation_combo.setCurrentText(user_data.get("tts_translation", "No Translation"))

        self.voice_combo = QComboBox()
        self.voice_combo.addItems(list(GTTS_VOICES.keys()))
        self.voice_combo.setCurrentText(user_data.get("tts_voice", "English (US)"))

        self.speed_combo = QComboBox()
        self.speed_combo.addItems(["Slow", "Normal", "Fast"])
        self.speed_combo.setCurrentText(user_data.get("tts_speed", "Normal"))

        save_btn = QPushButton("Save")
        save_btn.clicked.connect(self.save_preferences)
=======
>>>>>>> e65fecbc


<<<<<<< HEAD
        self.apply_styles(self.dark_mode_checkbox.isChecked())

    def apply_styles(self, dark_mode):
        # ---- Color Palette Configuration ----
        # Define all colors based on dark/light mode preference
        if dark_mode:
            # Dark mode: GitHub-inspired dark theme with blue accents
            bg_color = "#0d1117"              # Main dialog background
            card_bg = "#161b22"               # Card/panel backgrounds
            text_color = "#e6edf3"            # Primary text color
            accent = "#1f6feb"                # Primary accent/brand color
            accent_hover = "#58a6ff"          # Lighter accent for hover states
            accent_glow = "rgba(88, 166, 255, 0.4)"  # Glow effect color
            checkbox_bg = "#161b22"           # Checkbox background
            combo_bg = "#0d1117"              # Dropdown background
            border_color = "#30363d"          # Subtle border color
            shadow_color = "rgba(0, 0, 0, 0.6)"  # Shadow for depth
        else:
            # Light mode: Clean, professional palette with blue accents
            bg_color = "#f6f8fa"              # Main dialog background
            card_bg = "#ffffff"               # Card/panel backgrounds
            text_color = "#24292f"            # Primary text color
            accent = "#0969da"                # Primary accent/brand color
            accent_hover = "#0550ae"          # Darker accent for hover states
            accent_glow = "rgba(9, 105, 218, 0.3)"  # Glow effect color
            checkbox_bg = "#ffffff"           # Checkbox background
            combo_bg = "#f6f8fa"              # Dropdown background
            border_color = "#d0d7de"          # Subtle border color
            shadow_color = "rgba(0, 0, 0, 0.08)"  # Light shadow for depth

        self.setStyleSheet(f"""
            /* ---- Dialog Container ---- */
            /* Main preferences dialog window styling */
            QDialog {{ 
                background-color: {bg_color}; 
                color: {text_color}; 
                border-radius: 20px; 
            }}
            
            /* ---- Labels ---- */
            /* Form labels and text displays */
            QLabel {{ 
                color: {text_color}; 
                font-family: 'Segoe UI', system-ui, -apple-system, sans-serif;
                font-weight: 500;
                letter-spacing: 0.3px;  /* Improved readability */
            }}
            
            /* ---- Frame Containers ---- */
            /* Generic frame/panel styling (currently unused in this dialog) */
            QFrame {{
                background-color: {card_bg};
                border-radius: 12px;
                padding: 15px;
                border: 1px solid {border_color};
            }}
            
            /* ---- Checkboxes ---- */
            /* Checkbox text and container */
            QCheckBox {{ 
                spacing: 12px;              /* Space between checkbox and label */
                color: {text_color};
                font-size: 13px;
                font-weight: 500;
                padding: 8px;
                border-radius: 6px;
            }}
            /* Hover effect for entire checkbox area */
            QCheckBox:hover {{
                background-color: {combo_bg};
            }}
            
            /* Checkbox indicator box (the actual checkbox square) */
            QCheckBox::indicator {{
                width: 20px; 
                height: 20px; 
                border-radius: 6px;
                border: 2px solid {border_color}; 
                background-color: {checkbox_bg};
                transition: all 0.2s ease;
            }}
            /* Checkbox hover state with glow effect */
            QCheckBox::indicator:hover {{
                border: 2px solid {accent};
                box-shadow: 0 0 0 3px {accent_glow};  /* Glow ring effect */
            }}
            /* Checked state with checkmark icon */
            QCheckBox::indicator:checked {{
                background-color: {accent}; 
                border: 2px solid {accent};
                /* SVG checkmark embedded as base64 */
                image: url(data:image/svg+xml;base64,PHN2ZyB3aWR0aD0iMTYiIGhlaWdodD0iMTYiIHZpZXdCb3g9IjAgMCAxNiAxNiIgZmlsbD0ibm9uZSIgeG1sbnM9Imh0dHA6Ly93d3cudzMub3JnLzIwMDAvc3ZnIj4KPHBhdGggZD0iTTEzLjMzMzMgNEw2IDExLjMzMzNMMi42NjY2NyA4IiBzdHJva2U9IndoaXRlIiBzdHJva2Utd2lkdGg9IjIuNSIgc3Ryb2tlLWxpbmVjYXA9InJvdW5kIiBzdHJva2UtbGluZWpvaW49InJvdW5kIi8+Cjwvc3ZnPgo=);
            }}
            /* Checked checkbox hover state */
            QCheckBox::indicator:checked:hover {{
                background-color: {accent_hover};
                border: 2px solid {accent_hover};
            }}
            
            /* ---- Buttons ---- */
            /* Primary action buttons (e.g., Save button) */
            QPushButton {{
                /* Horizontal gradient from accent to hover color */
                background: qlineargradient(x1:0, y1:0, x2:1, y2:0, 
                    stop:0 {accent}, stop:1 {accent_hover});
                color: white; 
                border-radius: 10px;
                font-size: 14px;
                font-weight: 600;
                padding: 12px 24px;
                border: none;
                letter-spacing: 0.5px;
            }}
            /* Button hover state with reversed gradient and glow */
            QPushButton:hover {{
                background: qlineargradient(x1:0, y1:0, x2:1, y2:0, 
                    stop:0 {accent_hover}, stop:1 {accent});
                box-shadow: 0 4px 12px {accent_glow};  /* Elevated glow effect */
            }}
            /* Button pressed/clicked state */
            QPushButton:pressed {{
                background: {accent};
                padding-top: 13px;          /* Subtle downward press effect */
                padding-bottom: 11px;
            }}
            
            /* ---- Dropdown/Combo Boxes ---- */
            /* Main dropdown styling */
            QComboBox {{
                background-color: {combo_bg};
                color: {text_color};
                border: 2px solid {border_color};
                border-radius: 10px;
                padding: 10px 14px;
                font-size: 13px;
                font-weight: 500;
                min-height: 28px;
            }}
            /* Dropdown hover state */
            QComboBox:hover {{
                border: 2px solid {accent};
                background-color: {card_bg};
                box-shadow: 0 0 0 3px {accent_glow};  /* Focus ring effect */
            }}
            /* Dropdown focus state (when clicked/opened) */
            QComboBox:focus {{
                border: 2px solid {accent};
                box-shadow: 0 0 0 3px {accent_glow};
            }}
            /* Dropdown arrow button area */
            QComboBox::drop-down {{
                border: none;
                padding-right: 10px;
                width: 20px;
            }}
            /* Dropdown arrow icon */
            QComboBox::down-arrow {{
                width: 12px;
                height: 12px;
            }}
            
            /* ---- Dropdown Menu List ---- */
            /* The popup list that appears when dropdown is opened */
            QComboBox QAbstractItemView {{
                background-color: {card_bg};
                color: {text_color};
                selection-background-color: {accent};  /* Selected item background */
                selection-color: white;                /* Selected item text */
                border: 2px solid {border_color};
                border-radius: 10px;
                padding: 6px;
                outline: none;
            }}
            /* Individual items in dropdown list */
            QComboBox QAbstractItemView::item {{
                padding: 8px 12px;
                border-radius: 6px;
                margin: 2px;
            }}
            /* Item hover state in dropdown list */
            QComboBox QAbstractItemView::item:hover {{
                background-color: {accent_glow};
            }}
        """)

    def save_preferences(self):
        if self.parent_window and self.user:
            self.parent_window.landmark_toggle_btn_state(self.show_landmarks_checkbox.isChecked())
            self.parent_window.set_dark_mode(self.dark_mode_checkbox.isChecked())
            self.parent_window.tts_translation = self.translation_combo.currentText()
            self.parent_window.tts_voice = self.voice_combo.currentText()
            self.parent_window.tts_speed = self.speed_combo.currentText()

            data = load_user_data()
            data[self.user]["preferences"] = {
                "dark_mode": self.dark_mode_checkbox.isChecked(),
                "show_landmarks": self.show_landmarks_checkbox.isChecked(),
                "tts_translation": self.translation_combo.currentText(),
                "tts_voice": self.voice_combo.currentText(),
                "tts_speed": self.speed_combo.currentText()
            }
            save_user_data(data)
        self.accept()

def load_labels_from_data_folder():
    """
    Automatically loads class labels from your data folder in alphabetical order.
    Matches training pipeline logic.
    """
    data_dir = Path("data")
    label_dirs = []

    folder_order = ["None", "holds_data", "nonholds_data"]

    for folder_name in folder_order:
        folder_path = data_dir / folder_name
        if folder_name == "None":
            label_dirs.append("None")
        else:
            for f in sorted(folder_path.iterdir()):
                if f.is_dir():
                    label_dirs.append(f.name)

    print("✅ Loaded labels:", label_dirs)
    return label_dirs        
class ModelLoader(QThread):
    model_loaded = Signal(object, list, int)  # model, labels, timesteps
    error = Signal(str)

    def run(self):
        try:
            model_path = "models/model_fast"
            model = tf.keras.models.load_model(model_path)
            labels = load_labels_from_data_folder()
            timesteps = model.input_shape[1]
            self.model_loaded.emit(model, labels, timesteps)
        except Exception as e:
            self.error.emit(str(e))

# ---- Main App ----
=======
>>>>>>> e65fecbc
class EchoMeApp(QWidget):
    """Main application window - handles display and UI coordination"""
    
    def __init__(self, username):
        super().__init__()
        self.username = username
        self.setup_window()
        
        # Initialize theme manager
        self.theme_manager = ThemeManager()
        self.dark_mode = True
        
        # Initialize handlers
        self.tts_handler = None
        self.stt_handler = None
        self.camera_handler = None
        
        # UI components
        self.setup_ui()
        self.setup_handlers()
        self.load_user_preferences()
        self.apply_styling()
        
    def setup_window(self):
        """Setup basic window properties"""
        self.setWindowTitle(f"ECHO ME - {self.username}")
        self.setWindowIcon(QIcon("assets/Echo_Me_Logo.ico"))
        self.setFixedSize(658, 780)
        self.setWindowFlags(Qt.Window | Qt.WindowTitleHint | Qt.WindowCloseButtonHint | Qt.MSWindowsFixedSizeDialogHint)
<<<<<<< HEAD
        self.dark_mode = True
        self.center_top()

        # ---- User TTS Settings ----
        self.tts_translation = "No Translation"
        self.tts_voice = "English (US)"
        self.tts_speed = "Normal"
        self.tts_worker = None

        # ---- Main Layout ----
=======
        self.center_window()
    
    def center_window(self):
        """Center the window on screen"""
        screen_geometry = QApplication.primaryScreen().availableGeometry()
        x = (screen_geometry.width() - self.width()) // 2
        y = 50  # Position near top of screen
        self.move(x, y)
    
    def setup_ui(self):
        """Setup the main UI layout"""
>>>>>>> e65fecbc
        self.main_layout = QVBoxLayout(self)
        self.main_layout.setContentsMargins(0, 0, 0, 0)
        self.main_layout.setSpacing(10)
        
        # Create UI sections
        self.create_top_bar()
        self.create_camera_area()
        self.create_tabbed_interface()
    
    def create_top_bar(self):
        """Create the top navigation bar"""
        self.top_bar = QFrame()
        self.top_bar.setFixedHeight(80)
        self.top_layout = QHBoxLayout(self.top_bar)
        self.top_layout.setContentsMargins(10, 0, 10, 0)

        # Logo label
        self.logo_label = QLabel("ECHO ME")
        self.logo_label.setFont(QFont("Arial", 16, QFont.Bold))
        self.top_layout.addWidget(self.logo_label)
        self.top_layout.addStretch()

        # User button
        self.user_button = QPushButton(self.username)
        self.user_button.setFixedSize(80, 30)
        self.user_button.clicked.connect(self.open_preferences)
        self.top_layout.addWidget(self.user_button)

        # Add shadow effect
        shadow = QGraphicsDropShadowEffect()
        shadow.setBlurRadius(15)
        shadow.setXOffset(0)
        shadow.setYOffset(20)
        shadow.setColor(QColor(0, 0, 0, 120))
        self.top_bar.setGraphicsEffect(shadow)
        
        self.main_layout.addWidget(self.top_bar)
    
    def create_camera_area(self):
        """Create the camera display area"""
        self.camera_frame = QFrame()
        self.camera_frame.setFixedHeight(450)
        self.camera_layout = QVBoxLayout(self.camera_frame)
        self.camera_layout.setAlignment(Qt.AlignCenter)

        self.camera_label = QLabel()
        self.camera_label.setFixedSize(640, 480)
        self.camera_layout.addWidget(self.camera_label)
        
        self.main_layout.addWidget(self.camera_frame)
    
    def create_tabbed_interface(self):
        """Create the tabbed interface for TTS and STT"""
        self.tabs = QTabWidget()
        self.main_layout.addWidget(self.tabs)

<<<<<<< HEAD
        # ---- Loading Placeholder ----
        self.model = None
        self.LABELS = []
        self.TIMESTEPS = 0
        self.window = None
        self.frame_counter = 0

        self.loading_label = QLabel("Loading model... Please wait")
        self.loading_label.setAlignment(Qt.AlignCenter)
        self.loading_label.setFont(QFont("Arial", 14, QFont.Bold))
        self.main_layout.addWidget(self.loading_label)

        self.model_loader = ModelLoader()
        self.model_loader.model_loaded.connect(self.on_model_loaded)
        self.model_loader.error.connect(self.on_model_error)
        self.model_loader.start()

        # ---- Menu Panel ----
        self.menu_frame = QFrame()
        self.menu_frame.setFixedHeight(60)
        self.menu_layout = QHBoxLayout(self.menu_frame)
        self.menu_layout.setContentsMargins(10, 10, 10, 10)
        self.menu_layout.setSpacing(20)
=======
        # Create TTS tab
        self.create_tts_tab()
        
        # Create STT tab
        self.create_stt_tab()
    
    def create_tts_tab(self):
        """Create the Text-to-Speech tab"""
        self.tts_tab = QWidget()
        self.tts_layout = QVBoxLayout(self.tts_tab)
>>>>>>> e65fecbc

        # TTS buttons layout
        self.tts_button_layout = QHBoxLayout()
        
        self.text_to_speech_btn = QPushButton("🔊 Text to Speech")
        self.text_to_speech_btn.setFixedSize(160, 30)
        self.text_to_speech_btn.clicked.connect(self.handle_text_to_speech)
<<<<<<< HEAD
        self.menu_layout.addWidget(self.text_to_speech_btn, alignment=Qt.AlignLeft)
=======
        self.tts_button_layout.addWidget(self.text_to_speech_btn)
>>>>>>> e65fecbc

        self.download_audio_btn = QPushButton("📥 Download Audio")
        self.download_audio_btn.setFixedSize(160, 30)
        self.download_audio_btn.setEnabled(False)
        self.download_audio_btn.clicked.connect(self.handle_download_audio)
<<<<<<< HEAD
        self.menu_layout.addWidget(self.download_audio_btn, alignment=Qt.AlignCenter)
=======
        self.tts_button_layout.addWidget(self.download_audio_btn)
        
        self.tts_button_layout.addStretch()
        self.tts_layout.addLayout(self.tts_button_layout)

        # TTS text area
        self.tts_scroll = QScrollArea()
        self.tts_content = QTextEdit()
        self.tts_content.setText("Enter text here for Text-To-Speech...")
        self.tts_content.focusInEvent = self.clear_placeholder_tts
        self.tts_scroll.setWidgetResizable(True)
        self.tts_scroll.setWidget(self.tts_content)
        self.tts_layout.addWidget(self.tts_scroll)

        self.tabs.addTab(self.tts_tab, "Text To Speech")
    
    def create_stt_tab(self):
        """Create the Speech-to-Text tab"""
        self.stt_tab = QWidget()
        self.stt_layout = QVBoxLayout(self.stt_tab)
>>>>>>> e65fecbc

        # STT buttons layout
        self.stt_button_layout = QHBoxLayout()
        
        self.speech_to_text_btn = QPushButton("🎤 Speech to Text")
        self.speech_to_text_btn.setFixedSize(160, 30)
<<<<<<< HEAD
        self.menu_layout.addWidget(self.speech_to_text_btn, alignment=Qt.AlignRight)

        self.main_layout.addWidget(self.menu_frame)

        # ---- Transcription Panel ----
        self.transcription_label = QLabel("Transcription")
        self.transcription_label.setAlignment(Qt.AlignCenter)
        self.transcription_label.setFixedHeight(40)
        self.main_layout.addWidget(self.transcription_label)

        self.scroll_area = QScrollArea()
        self.transcription_content = QTextEdit()
        self.transcription_content.setReadOnly(False)
        self.transcription_content.setText("Transcription goes here...")
        self.transcription_content.focusInEvent = self.clear_placeholder
        self.scroll_area.setWidgetResizable(True)
        self.scroll_area.setWidget(self.transcription_content)
        self.main_layout.addWidget(self.scroll_area)

        # ---- Hand Detector & Camera ----
        self.hand_detector = HandLandmarkDetector(static_image_mode=False)
        self.camera = CameraFeed(
            self.camera_label,
            frame_callback=self.process_frame,
            hand_detector=self.hand_detector
        )

        self.show_landmarks = True
        self.signal_ready()
        self.set_dark_mode(self.dark_mode)
        self.load_user_preferences()

    # ------------------------ MODEL CALLBACKS ------------------------

    def on_model_loaded(self, model, labels, timesteps):
        self.model = model
        self.LABELS = labels
        self.TIMESTEPS = timesteps
        self.window = np.zeros((self.TIMESTEPS, 130))  # ✅ Your confirmed vector size

        if self.loading_label:
            self.loading_label.deleteLater()

        self.transcription_content.append("[System]: ✅ Model loaded successfully!")
        print("✅ Model is ready and prediction will start automatically.")

    def on_model_error(self, error_message):
        QMessageBox.critical(self, "Model Load Error", f"Failed to load model:\n{error_message}")
        print(f"❌ Model load failed: {error_message}")

    # ------------------------ FRAME PROCESSING ------------------------

    def process_frame(self, frame, landmarks):
        if self.model is None or self.window is None:
            return  # Model not ready yet

        if landmarks is None:
            return

        try:
            features = to_landmark_row(landmarks, use_holistic=False)
            normalized = normalize_features(features)
            self.window[:-1] = self.window[1:]
            self.window[-1] = normalized

            self.frame_counter += 1
            if self.frame_counter >= 5:
                self.frame_counter = 0
                preds = self.model(np.array([self.window]))
                class_index = int(np.argmax(preds))
                confidence = float(np.max(preds))
                label = self.LABELS[class_index]

                if confidence > 0.5:
                    self.transcription_content.append(f"[Model]: {label} ({confidence:.2f})")

        except Exception as e:
            print(f"⚠️ Error during frame processing: {e}")

    def center_top(self):
        screen_geometry = QApplication.primaryScreen().availableGeometry()
        x = (screen_geometry.width() - self.width()) // 2
        y = 0
        self.move(x, y)

    def moveEvent(self, event):
        self.center_top()

    def closeEvent(self, event):
        if self.camera:
            self.camera.release()
        if self.hand_detector:
            self.hand_detector.close()
        if READY_FILE.exists():
            READY_FILE.unlink()
        cleanup()
        event.accept()

=======
        self.speech_to_text_btn.clicked.connect(self.handle_speech_to_text)
        self.stt_button_layout.addWidget(self.speech_to_text_btn)
        
        # Add microphone selection button
        self.mic_select_btn = QPushButton("🎧")
        self.mic_select_btn.setIcon(self.style().standardIcon(QStyle.SP_ComputerIcon))
        self.mic_select_btn.setFixedSize(30, 30)
        self.mic_select_btn.clicked.connect(self.show_microphone_selection)
        self.mic_select_btn.setToolTip("Select Microphone")
        self.stt_button_layout.addWidget(self.mic_select_btn)
        
        self.stt_button_layout.addStretch()
        self.stt_layout.addLayout(self.stt_button_layout)

        # STT output area
        self.stt_scroll = QScrollArea()
        self.stt_content = QTextEdit()
        self.stt_content.setReadOnly(True)
        self.stt_content.setText("Speech recognition output will appear here...")
        self.stt_scroll.setWidgetResizable(True)
        self.stt_scroll.setWidget(self.stt_content)
        self.stt_layout.addWidget(self.stt_scroll)

        self.tabs.addTab(self.stt_tab, "Speech To Text")
    
    def setup_handlers(self):
        """Initialize functionality handlers"""
        # Initialize TTS handler
        self.tts_handler = TTSHandler(self)
        
        # Initialize STT handler
        self.stt_handler = STTHandler(self, self.username)
        
        # Initialize camera handler
        self.camera_handler = CameraHandler(self.camera_label)
    
    def apply_styling(self):
        """Apply current theme styling to all components"""
        # Get color palette
        colors = apply_theme(self, self.theme_manager, self.dark_mode)
        
        # Apply specific component styling
        self.apply_button_styling(colors)
        self.apply_component_styling(colors)
    
    def apply_button_styling(self, colors):
        """Apply styling to all buttons"""
        btn_style = self.theme_manager.get_button_style(colors)
        
        for btn in [
            self.user_button,
            self.text_to_speech_btn,
            self.download_audio_btn,
            self.speech_to_text_btn,
            self.mic_select_btn
        ]:
            btn.setStyleSheet(btn_style)
    
    def apply_component_styling(self, colors):
        """Apply styling to UI components"""
        # Top bar styling
        self.top_bar.setStyleSheet(self.theme_manager.get_top_bar_style(colors))
        
        # Camera frame styling
        self.camera_frame.setStyleSheet(self.theme_manager.get_camera_frame_style(colors))
        self.camera_label.setStyleSheet(self.theme_manager.get_camera_label_style(colors))
        
        # Tab widget styling
        self.tabs.setStyleSheet(self.theme_manager.get_tab_widget_style(colors))
        
        # Scroll areas styling
        scroll_style = self.theme_manager.get_scroll_area_style(colors)
        self.tts_scroll.setStyleSheet(scroll_style)
        self.stt_scroll.setStyleSheet(scroll_style)
        
        # Text editors styling
        text_edit_style = self.theme_manager.get_text_edit_style(colors)
        self.tts_content.setStyleSheet(text_edit_style)
        self.stt_content.setStyleSheet(text_edit_style)
    
    # Event handlers that delegate to appropriate modules
    def handle_text_to_speech(self):
        """Handle TTS button click"""
        self.tts_handler.handle_text_to_speech(
            self.tts_content, 
            self.text_to_speech_btn, 
            self.download_audio_btn
        )
    
    def handle_download_audio(self):
        """Handle download audio button click"""
        self.tts_handler.handle_download_audio()
    
    def handle_speech_to_text(self):
        """Handle STT button click"""
        self.stt_handler.handle_speech_to_text(
            self.stt_content,
            self.speech_to_text_btn
        )
    
    def show_microphone_selection(self):
        """Show microphone selection dialog"""
        self.stt_handler.show_microphone_selection()
    
    def open_preferences(self):
        """Open preferences dialog"""
        dialog = PreferencesDialog(self, self.username)
        dialog.exec()
    
    def clear_placeholder_tts(self, event):
        """Clear TTS placeholder text on focus"""
        if self.tts_content.toPlainText() == "Enter text here for Text-To-Speech...":
            self.tts_content.clear()
        QTextEdit.focusInEvent(self.tts_content, event)
    
    def set_dark_mode(self, dark_mode):
        """Set dark/light mode"""
        self.dark_mode = dark_mode
        self.apply_styling()
    
    def landmark_toggle_btn_state(self, state):
        """Toggle landmark visibility"""
        if self.camera_handler:
            self.camera_handler.set_landmark_visibility(state)
    
>>>>>>> e65fecbc
    def load_user_preferences(self):
        """Load user preferences"""
        prefs = get_user_preferences(self.username)
        
        # Apply preferences
        self.set_dark_mode(prefs.get("dark_mode", True))
        self.landmark_toggle_btn_state(prefs.get("show_landmarks", True))
        
        # Update handlers with preferences
        if self.tts_handler:
            self.tts_handler.update_settings(
                translation=prefs.get("tts_translation", "No Translation"),
                voice=prefs.get("tts_voice", "English (US)"),
                speed=prefs.get("tts_speed", "Normal")
            )
        
        if self.stt_handler:
            self.stt_handler.update_mic_device(prefs.get("mic_device_index", None))
    
    def closeEvent(self, event):
        """Handle window close event"""
        # Clean up resources
        if self.camera_handler:
            self.camera_handler.cleanup()
        
        # Stop any ongoing TTS/STT operations
        if self.tts_handler and self.tts_handler.tts_worker:
            self.tts_handler.tts_worker.terminate()
        
        if self.stt_handler and self.stt_handler.stt_worker:
            self.stt_handler.stt_worker.stop_recording()
            self.stt_handler.stt_worker.wait()
        
        event.accept()


def main():
    """Main application entry point"""
    app = QApplication([])
    
    # Show login flow
    username = show_login_flow()
    
    if username:
        # Create and show main window
        window = EchoMeApp(username)
        window.show()
        
        # Run application
        app.exec()
    else:
        print("Login cancelled by user")


if __name__ == "__main__":
    main()<|MERGE_RESOLUTION|>--- conflicted
+++ resolved
@@ -1,19 +1,8 @@
-<<<<<<< HEAD
-# ================================================================
-# STYLED VERSION - No current model built for  (Keras 3.x)
-# to run double click executable on screen
-# ================================================================
-import tensorflow as tf
-import numpy as np
-from tools.holistic import normalize_features, to_landmark_row
-from pathlib import Path
-=======
 """
 Main GUI Module - Display Only
 Handles the main window and UI layout, delegates functionality to specialized modules
 """
 
->>>>>>> e65fecbc
 from PySide6.QtWidgets import ( 
     QApplication, QWidget, QVBoxLayout, QHBoxLayout, QLabel, QPushButton,
     QScrollArea, QTextEdit, QFrame, QGraphicsDropShadowEffect,
@@ -30,316 +19,8 @@
 from styling import ThemeManager, apply_theme
 from camera_handler import CameraHandler
 from login import show_login_flow
-<<<<<<< HEAD
-import json
-
-READY_FILE = Path("gui_ready.flag")
-USER_PREF_FILE = Path("user_preferences.json")
-
-def load_user_data():
-    with open(USER_PREF_FILE, "r") as f:
-        return json.load(f)
-
-def save_user_data(data):
-    with open(USER_PREF_FILE, "w") as f:
-        json.dump(data, f, indent=4)
-
-# ---- TTS Worker Thread ----
-class TTSWorker(QThread):
-    finished = Signal(str)
-    error = Signal(str)
-    
-    def __init__(self, text, preferences):
-        super().__init__()
-        self.text = text
-        self.preferences = preferences
-    
-    def run(self):
-        try:
-            translated_text = convert_and_play(self.text, self.preferences)
-            self.finished.emit(translated_text)
-        except Exception as e:
-            self.error.emit(str(e))
-
-# ---- User Preferences Dialog ----
-class PreferencesDialog(QDialog):
-    def __init__(self, parent=None, user=None):
-        super().__init__(parent)
-        self.setWindowTitle("User Preferences")
-        self.setWindowFlags(Qt.Dialog | Qt.MSWindowsFixedSizeDialogHint)
-        self.setFixedSize(450, 400)
-
-        self.parent_window = parent
-        self.user = user
-        user_data = load_user_data().get(user, {}).get("preferences", {})
-
-        self.dark_mode_checkbox = QCheckBox("Enable Dark Mode")
-        self.dark_mode_checkbox.setChecked(user_data.get("dark_mode", True))
-
-        self.show_landmarks_checkbox = QCheckBox("Show landmark overlay")
-        self.show_landmarks_checkbox.setChecked(user_data.get("show_landmarks", True))
-
-        self.translation_combo = QComboBox()
-        self.translation_combo.addItems(list(LANGUAGE_OPTIONS.keys()))
-        self.translation_combo.setCurrentText(user_data.get("tts_translation", "No Translation"))
-
-        self.voice_combo = QComboBox()
-        self.voice_combo.addItems(list(GTTS_VOICES.keys()))
-        self.voice_combo.setCurrentText(user_data.get("tts_voice", "English (US)"))
-
-        self.speed_combo = QComboBox()
-        self.speed_combo.addItems(["Slow", "Normal", "Fast"])
-        self.speed_combo.setCurrentText(user_data.get("tts_speed", "Normal"))
-
-        save_btn = QPushButton("Save")
-        save_btn.clicked.connect(self.save_preferences)
-=======
->>>>>>> e65fecbc
-
-
-<<<<<<< HEAD
-        self.apply_styles(self.dark_mode_checkbox.isChecked())
-
-    def apply_styles(self, dark_mode):
-        # ---- Color Palette Configuration ----
-        # Define all colors based on dark/light mode preference
-        if dark_mode:
-            # Dark mode: GitHub-inspired dark theme with blue accents
-            bg_color = "#0d1117"              # Main dialog background
-            card_bg = "#161b22"               # Card/panel backgrounds
-            text_color = "#e6edf3"            # Primary text color
-            accent = "#1f6feb"                # Primary accent/brand color
-            accent_hover = "#58a6ff"          # Lighter accent for hover states
-            accent_glow = "rgba(88, 166, 255, 0.4)"  # Glow effect color
-            checkbox_bg = "#161b22"           # Checkbox background
-            combo_bg = "#0d1117"              # Dropdown background
-            border_color = "#30363d"          # Subtle border color
-            shadow_color = "rgba(0, 0, 0, 0.6)"  # Shadow for depth
-        else:
-            # Light mode: Clean, professional palette with blue accents
-            bg_color = "#f6f8fa"              # Main dialog background
-            card_bg = "#ffffff"               # Card/panel backgrounds
-            text_color = "#24292f"            # Primary text color
-            accent = "#0969da"                # Primary accent/brand color
-            accent_hover = "#0550ae"          # Darker accent for hover states
-            accent_glow = "rgba(9, 105, 218, 0.3)"  # Glow effect color
-            checkbox_bg = "#ffffff"           # Checkbox background
-            combo_bg = "#f6f8fa"              # Dropdown background
-            border_color = "#d0d7de"          # Subtle border color
-            shadow_color = "rgba(0, 0, 0, 0.08)"  # Light shadow for depth
-
-        self.setStyleSheet(f"""
-            /* ---- Dialog Container ---- */
-            /* Main preferences dialog window styling */
-            QDialog {{ 
-                background-color: {bg_color}; 
-                color: {text_color}; 
-                border-radius: 20px; 
-            }}
-            
-            /* ---- Labels ---- */
-            /* Form labels and text displays */
-            QLabel {{ 
-                color: {text_color}; 
-                font-family: 'Segoe UI', system-ui, -apple-system, sans-serif;
-                font-weight: 500;
-                letter-spacing: 0.3px;  /* Improved readability */
-            }}
-            
-            /* ---- Frame Containers ---- */
-            /* Generic frame/panel styling (currently unused in this dialog) */
-            QFrame {{
-                background-color: {card_bg};
-                border-radius: 12px;
-                padding: 15px;
-                border: 1px solid {border_color};
-            }}
-            
-            /* ---- Checkboxes ---- */
-            /* Checkbox text and container */
-            QCheckBox {{ 
-                spacing: 12px;              /* Space between checkbox and label */
-                color: {text_color};
-                font-size: 13px;
-                font-weight: 500;
-                padding: 8px;
-                border-radius: 6px;
-            }}
-            /* Hover effect for entire checkbox area */
-            QCheckBox:hover {{
-                background-color: {combo_bg};
-            }}
-            
-            /* Checkbox indicator box (the actual checkbox square) */
-            QCheckBox::indicator {{
-                width: 20px; 
-                height: 20px; 
-                border-radius: 6px;
-                border: 2px solid {border_color}; 
-                background-color: {checkbox_bg};
-                transition: all 0.2s ease;
-            }}
-            /* Checkbox hover state with glow effect */
-            QCheckBox::indicator:hover {{
-                border: 2px solid {accent};
-                box-shadow: 0 0 0 3px {accent_glow};  /* Glow ring effect */
-            }}
-            /* Checked state with checkmark icon */
-            QCheckBox::indicator:checked {{
-                background-color: {accent}; 
-                border: 2px solid {accent};
-                /* SVG checkmark embedded as base64 */
-                image: url(data:image/svg+xml;base64,PHN2ZyB3aWR0aD0iMTYiIGhlaWdodD0iMTYiIHZpZXdCb3g9IjAgMCAxNiAxNiIgZmlsbD0ibm9uZSIgeG1sbnM9Imh0dHA6Ly93d3cudzMub3JnLzIwMDAvc3ZnIj4KPHBhdGggZD0iTTEzLjMzMzMgNEw2IDExLjMzMzNMMi42NjY2NyA4IiBzdHJva2U9IndoaXRlIiBzdHJva2Utd2lkdGg9IjIuNSIgc3Ryb2tlLWxpbmVjYXA9InJvdW5kIiBzdHJva2UtbGluZWpvaW49InJvdW5kIi8+Cjwvc3ZnPgo=);
-            }}
-            /* Checked checkbox hover state */
-            QCheckBox::indicator:checked:hover {{
-                background-color: {accent_hover};
-                border: 2px solid {accent_hover};
-            }}
-            
-            /* ---- Buttons ---- */
-            /* Primary action buttons (e.g., Save button) */
-            QPushButton {{
-                /* Horizontal gradient from accent to hover color */
-                background: qlineargradient(x1:0, y1:0, x2:1, y2:0, 
-                    stop:0 {accent}, stop:1 {accent_hover});
-                color: white; 
-                border-radius: 10px;
-                font-size: 14px;
-                font-weight: 600;
-                padding: 12px 24px;
-                border: none;
-                letter-spacing: 0.5px;
-            }}
-            /* Button hover state with reversed gradient and glow */
-            QPushButton:hover {{
-                background: qlineargradient(x1:0, y1:0, x2:1, y2:0, 
-                    stop:0 {accent_hover}, stop:1 {accent});
-                box-shadow: 0 4px 12px {accent_glow};  /* Elevated glow effect */
-            }}
-            /* Button pressed/clicked state */
-            QPushButton:pressed {{
-                background: {accent};
-                padding-top: 13px;          /* Subtle downward press effect */
-                padding-bottom: 11px;
-            }}
-            
-            /* ---- Dropdown/Combo Boxes ---- */
-            /* Main dropdown styling */
-            QComboBox {{
-                background-color: {combo_bg};
-                color: {text_color};
-                border: 2px solid {border_color};
-                border-radius: 10px;
-                padding: 10px 14px;
-                font-size: 13px;
-                font-weight: 500;
-                min-height: 28px;
-            }}
-            /* Dropdown hover state */
-            QComboBox:hover {{
-                border: 2px solid {accent};
-                background-color: {card_bg};
-                box-shadow: 0 0 0 3px {accent_glow};  /* Focus ring effect */
-            }}
-            /* Dropdown focus state (when clicked/opened) */
-            QComboBox:focus {{
-                border: 2px solid {accent};
-                box-shadow: 0 0 0 3px {accent_glow};
-            }}
-            /* Dropdown arrow button area */
-            QComboBox::drop-down {{
-                border: none;
-                padding-right: 10px;
-                width: 20px;
-            }}
-            /* Dropdown arrow icon */
-            QComboBox::down-arrow {{
-                width: 12px;
-                height: 12px;
-            }}
-            
-            /* ---- Dropdown Menu List ---- */
-            /* The popup list that appears when dropdown is opened */
-            QComboBox QAbstractItemView {{
-                background-color: {card_bg};
-                color: {text_color};
-                selection-background-color: {accent};  /* Selected item background */
-                selection-color: white;                /* Selected item text */
-                border: 2px solid {border_color};
-                border-radius: 10px;
-                padding: 6px;
-                outline: none;
-            }}
-            /* Individual items in dropdown list */
-            QComboBox QAbstractItemView::item {{
-                padding: 8px 12px;
-                border-radius: 6px;
-                margin: 2px;
-            }}
-            /* Item hover state in dropdown list */
-            QComboBox QAbstractItemView::item:hover {{
-                background-color: {accent_glow};
-            }}
-        """)
-
-    def save_preferences(self):
-        if self.parent_window and self.user:
-            self.parent_window.landmark_toggle_btn_state(self.show_landmarks_checkbox.isChecked())
-            self.parent_window.set_dark_mode(self.dark_mode_checkbox.isChecked())
-            self.parent_window.tts_translation = self.translation_combo.currentText()
-            self.parent_window.tts_voice = self.voice_combo.currentText()
-            self.parent_window.tts_speed = self.speed_combo.currentText()
-
-            data = load_user_data()
-            data[self.user]["preferences"] = {
-                "dark_mode": self.dark_mode_checkbox.isChecked(),
-                "show_landmarks": self.show_landmarks_checkbox.isChecked(),
-                "tts_translation": self.translation_combo.currentText(),
-                "tts_voice": self.voice_combo.currentText(),
-                "tts_speed": self.speed_combo.currentText()
-            }
-            save_user_data(data)
-        self.accept()
-
-def load_labels_from_data_folder():
-    """
-    Automatically loads class labels from your data folder in alphabetical order.
-    Matches training pipeline logic.
-    """
-    data_dir = Path("data")
-    label_dirs = []
-
-    folder_order = ["None", "holds_data", "nonholds_data"]
-
-    for folder_name in folder_order:
-        folder_path = data_dir / folder_name
-        if folder_name == "None":
-            label_dirs.append("None")
-        else:
-            for f in sorted(folder_path.iterdir()):
-                if f.is_dir():
-                    label_dirs.append(f.name)
-
-    print("✅ Loaded labels:", label_dirs)
-    return label_dirs        
-class ModelLoader(QThread):
-    model_loaded = Signal(object, list, int)  # model, labels, timesteps
-    error = Signal(str)
-
-    def run(self):
-        try:
-            model_path = "models/model_fast"
-            model = tf.keras.models.load_model(model_path)
-            labels = load_labels_from_data_folder()
-            timesteps = model.input_shape[1]
-            self.model_loaded.emit(model, labels, timesteps)
-        except Exception as e:
-            self.error.emit(str(e))
-
-# ---- Main App ----
-=======
->>>>>>> e65fecbc
+
+
 class EchoMeApp(QWidget):
     """Main application window - handles display and UI coordination"""
     
@@ -369,18 +50,6 @@
         self.setWindowIcon(QIcon("assets/Echo_Me_Logo.ico"))
         self.setFixedSize(658, 780)
         self.setWindowFlags(Qt.Window | Qt.WindowTitleHint | Qt.WindowCloseButtonHint | Qt.MSWindowsFixedSizeDialogHint)
-<<<<<<< HEAD
-        self.dark_mode = True
-        self.center_top()
-
-        # ---- User TTS Settings ----
-        self.tts_translation = "No Translation"
-        self.tts_voice = "English (US)"
-        self.tts_speed = "Normal"
-        self.tts_worker = None
-
-        # ---- Main Layout ----
-=======
         self.center_window()
     
     def center_window(self):
@@ -392,7 +61,6 @@
     
     def setup_ui(self):
         """Setup the main UI layout"""
->>>>>>> e65fecbc
         self.main_layout = QVBoxLayout(self)
         self.main_layout.setContentsMargins(0, 0, 0, 0)
         self.main_layout.setSpacing(10)
@@ -449,31 +117,6 @@
         self.tabs = QTabWidget()
         self.main_layout.addWidget(self.tabs)
 
-<<<<<<< HEAD
-        # ---- Loading Placeholder ----
-        self.model = None
-        self.LABELS = []
-        self.TIMESTEPS = 0
-        self.window = None
-        self.frame_counter = 0
-
-        self.loading_label = QLabel("Loading model... Please wait")
-        self.loading_label.setAlignment(Qt.AlignCenter)
-        self.loading_label.setFont(QFont("Arial", 14, QFont.Bold))
-        self.main_layout.addWidget(self.loading_label)
-
-        self.model_loader = ModelLoader()
-        self.model_loader.model_loaded.connect(self.on_model_loaded)
-        self.model_loader.error.connect(self.on_model_error)
-        self.model_loader.start()
-
-        # ---- Menu Panel ----
-        self.menu_frame = QFrame()
-        self.menu_frame.setFixedHeight(60)
-        self.menu_layout = QHBoxLayout(self.menu_frame)
-        self.menu_layout.setContentsMargins(10, 10, 10, 10)
-        self.menu_layout.setSpacing(20)
-=======
         # Create TTS tab
         self.create_tts_tab()
         
@@ -484,7 +127,6 @@
         """Create the Text-to-Speech tab"""
         self.tts_tab = QWidget()
         self.tts_layout = QVBoxLayout(self.tts_tab)
->>>>>>> e65fecbc
 
         # TTS buttons layout
         self.tts_button_layout = QHBoxLayout()
@@ -492,19 +134,12 @@
         self.text_to_speech_btn = QPushButton("🔊 Text to Speech")
         self.text_to_speech_btn.setFixedSize(160, 30)
         self.text_to_speech_btn.clicked.connect(self.handle_text_to_speech)
-<<<<<<< HEAD
-        self.menu_layout.addWidget(self.text_to_speech_btn, alignment=Qt.AlignLeft)
-=======
         self.tts_button_layout.addWidget(self.text_to_speech_btn)
->>>>>>> e65fecbc
 
         self.download_audio_btn = QPushButton("📥 Download Audio")
         self.download_audio_btn.setFixedSize(160, 30)
         self.download_audio_btn.setEnabled(False)
         self.download_audio_btn.clicked.connect(self.handle_download_audio)
-<<<<<<< HEAD
-        self.menu_layout.addWidget(self.download_audio_btn, alignment=Qt.AlignCenter)
-=======
         self.tts_button_layout.addWidget(self.download_audio_btn)
         
         self.tts_button_layout.addStretch()
@@ -525,113 +160,12 @@
         """Create the Speech-to-Text tab"""
         self.stt_tab = QWidget()
         self.stt_layout = QVBoxLayout(self.stt_tab)
->>>>>>> e65fecbc
 
         # STT buttons layout
         self.stt_button_layout = QHBoxLayout()
         
         self.speech_to_text_btn = QPushButton("🎤 Speech to Text")
         self.speech_to_text_btn.setFixedSize(160, 30)
-<<<<<<< HEAD
-        self.menu_layout.addWidget(self.speech_to_text_btn, alignment=Qt.AlignRight)
-
-        self.main_layout.addWidget(self.menu_frame)
-
-        # ---- Transcription Panel ----
-        self.transcription_label = QLabel("Transcription")
-        self.transcription_label.setAlignment(Qt.AlignCenter)
-        self.transcription_label.setFixedHeight(40)
-        self.main_layout.addWidget(self.transcription_label)
-
-        self.scroll_area = QScrollArea()
-        self.transcription_content = QTextEdit()
-        self.transcription_content.setReadOnly(False)
-        self.transcription_content.setText("Transcription goes here...")
-        self.transcription_content.focusInEvent = self.clear_placeholder
-        self.scroll_area.setWidgetResizable(True)
-        self.scroll_area.setWidget(self.transcription_content)
-        self.main_layout.addWidget(self.scroll_area)
-
-        # ---- Hand Detector & Camera ----
-        self.hand_detector = HandLandmarkDetector(static_image_mode=False)
-        self.camera = CameraFeed(
-            self.camera_label,
-            frame_callback=self.process_frame,
-            hand_detector=self.hand_detector
-        )
-
-        self.show_landmarks = True
-        self.signal_ready()
-        self.set_dark_mode(self.dark_mode)
-        self.load_user_preferences()
-
-    # ------------------------ MODEL CALLBACKS ------------------------
-
-    def on_model_loaded(self, model, labels, timesteps):
-        self.model = model
-        self.LABELS = labels
-        self.TIMESTEPS = timesteps
-        self.window = np.zeros((self.TIMESTEPS, 130))  # ✅ Your confirmed vector size
-
-        if self.loading_label:
-            self.loading_label.deleteLater()
-
-        self.transcription_content.append("[System]: ✅ Model loaded successfully!")
-        print("✅ Model is ready and prediction will start automatically.")
-
-    def on_model_error(self, error_message):
-        QMessageBox.critical(self, "Model Load Error", f"Failed to load model:\n{error_message}")
-        print(f"❌ Model load failed: {error_message}")
-
-    # ------------------------ FRAME PROCESSING ------------------------
-
-    def process_frame(self, frame, landmarks):
-        if self.model is None or self.window is None:
-            return  # Model not ready yet
-
-        if landmarks is None:
-            return
-
-        try:
-            features = to_landmark_row(landmarks, use_holistic=False)
-            normalized = normalize_features(features)
-            self.window[:-1] = self.window[1:]
-            self.window[-1] = normalized
-
-            self.frame_counter += 1
-            if self.frame_counter >= 5:
-                self.frame_counter = 0
-                preds = self.model(np.array([self.window]))
-                class_index = int(np.argmax(preds))
-                confidence = float(np.max(preds))
-                label = self.LABELS[class_index]
-
-                if confidence > 0.5:
-                    self.transcription_content.append(f"[Model]: {label} ({confidence:.2f})")
-
-        except Exception as e:
-            print(f"⚠️ Error during frame processing: {e}")
-
-    def center_top(self):
-        screen_geometry = QApplication.primaryScreen().availableGeometry()
-        x = (screen_geometry.width() - self.width()) // 2
-        y = 0
-        self.move(x, y)
-
-    def moveEvent(self, event):
-        self.center_top()
-
-    def closeEvent(self, event):
-        if self.camera:
-            self.camera.release()
-        if self.hand_detector:
-            self.hand_detector.close()
-        if READY_FILE.exists():
-            READY_FILE.unlink()
-        cleanup()
-        event.accept()
-
-=======
         self.speech_to_text_btn.clicked.connect(self.handle_speech_to_text)
         self.stt_button_layout.addWidget(self.speech_to_text_btn)
         
@@ -757,7 +291,6 @@
         if self.camera_handler:
             self.camera_handler.set_landmark_visibility(state)
     
->>>>>>> e65fecbc
     def load_user_preferences(self):
         """Load user preferences"""
         prefs = get_user_preferences(self.username)
